source 'https://rubygems.org'

gem 'active_model_serializers', git: 'git://github.com/rails-api/active_model_serializers.git'
gem 'ember-rails', git: 'git://github.com/emberjs/ember-rails.git' # so we get the pre version
gem 'rack-mini-profiler', git: 'git://github.com/SamSaffron/MiniProfiler'
gem 'vestal_versions', git: 'git://github.com/zhangyuan/vestal_versions'

gem 'message_bus', path: 'vendor/gems/message_bus'
gem 'rails_multisite', path: 'vendor/gems/rails_multisite'
gem 'simple_handlebars_rails', path: 'vendor/gems/simple_handlebars_rails'

gem 'activerecord-postgres-hstore'
gem 'acts_as_paranoid'
gem 'airbrake', '3.1.2' # errbit is broken with 3.1.3 for now
gem 'clockwork', require: false
gem 'em-redis'
gem 'eventmachine'
gem 'fast_xs'
gem 'fastimage'
gem 'fog', require: false
gem 'has_ip_address'
gem 'hiredis'
gem 'hpricot'
gem 'i18n-js'
gem 'jquery-rails'
gem 'koala', require: false
gem 'multi_json'
gem 'mustache'
gem 'nokogiri'
gem 'oauth', require: false
gem 'oj'
gem 'pbkdf2'
gem 'pg'
gem 'rails'
gem 'rake'
gem 'redis'
gem 'redis-rails'
gem 'rest-client'
gem 'rinku'
gem 'ruby-openid', require: 'openid'
gem 'sanitize'
gem 'sass'
gem 'seed-fu'
gem 'sidekiq'
gem 'sinatra', require: nil
gem 'slim'  # required for sidekiq-web
gem 'therubyracer', require: 'v8'
gem 'thin'

# Gem that enables support for plugins. It is required
gem 'discourse_plugin', path: 'vendor/gems/discourse_plugin'

# Discourse Plugins (optional)
# Polls and Tasks have been disabled for launch, we need think all sorts of stuff through before adding them back in
#   biggest concern is core support for custom sort orders, but there is also styling that just gets mishmashed into our core theme. 
# gem 'discourse_poll', path: 'vendor/gems/discourse_poll'
gem 'discourse_emoji', path: 'vendor/gems/discourse_emoji'
# gem 'discourse_task', path: 'vendor/gems/discourse_task'

# Gems used only for assets and not required
# in production environments by default.
# allow everywhere for now cause we are allowing asset debugging in prd
group :assets do
  gem 'coffee-rails'
  gem 'coffee-script'  # need this to compile coffee on the fly 
  gem 'sass'
  gem 'sass-rails'
  gem 'turbo-sprockets-rails3'
  gem 'uglifier'
end

group :test, :development do
  gem 'certified'
  gem 'fabrication'
  gem 'guard-jasmine'
  gem 'guard-rspec' 
  gem 'guard-spork'
  gem 'image_optim'
  gem 'jasminerice'
  gem 'mocha', require: false
  gem 'rb-fsevent'
  gem 'rb-inotify', '~> 0.8.8', require: RUBY_PLATFORM.include?('linux') && 'rb-inotify'
  gem 'rspec-rails'
  gem 'shoulda'
  gem 'simplecov', require: false
  gem 'terminal-notifier-guard', require: RUBY_PLATFORM.include?('darwin') && 'terminal-notifier-guard'
end

group :development do 
  gem 'better_errors'
  gem 'binding_of_caller' # I tried adding this and got an occational crash
<<<<<<< HEAD
  gem 'pry-rails'
end
=======
  gem 'librarian', '>= 0.0.25', :require => false
end

# gem 'stacktrace', :require => false
>>>>>>> f3bcbd8b
<|MERGE_RESOLUTION|>--- conflicted
+++ resolved
@@ -89,12 +89,6 @@
 group :development do 
   gem 'better_errors'
   gem 'binding_of_caller' # I tried adding this and got an occational crash
-<<<<<<< HEAD
-  gem 'pry-rails'
+  gem 'librarian', '>= 0.0.25', require: false
+  gem 'pry-rails'  
 end
-=======
-  gem 'librarian', '>= 0.0.25', :require => false
-end
-
-# gem 'stacktrace', :require => false
->>>>>>> f3bcbd8b
